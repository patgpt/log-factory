--- conflicted
+++ resolved
@@ -1,11 +1,6 @@
 {
-<<<<<<< HEAD
-  "name": "loggerama3000",
-  "version": "0.0.0-development",
-=======
   "name": "log-factory",
   "version": "1.0.3",
->>>>>>> ba9e9e80
   "description": "A flexible and type-safe logging solution with Winston",
   "main": "dist/index.js",
   "types": "dist/index.d.ts",
